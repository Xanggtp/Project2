--- conflicted
+++ resolved
@@ -42,13 +42,8 @@
     return text.replace(" ", "")
 
 def compose_laosara_am(s: str) -> str:
-<<<<<<< HEAD
-    s = s.replace('\u0ec0\u0ec0', '\u0ec1') # ເ ເ -> ແ
-    return s.replace("\u0ecd\u0eb2", "\u0eb3") # ່ + າ -> ຳ
-=======
     s = s.replace('\u0ec0\u0ec0', '\u0ec1') # ເ ເ -> /u0ec0/u0ec0 != ແ -> /u0ec1
     return s.replace("\u0ecd\u0eb2", "\u0eb3") # ່  າ -> /u0ecd/u0eb2 !=  ຳ -> \u0eb3
->>>>>>> e827cecc
 
 def preprocess_text(text: str, stopwords: set[str]) -> str:
     text = compose_laosara_am(remove_space(text.lower()))
